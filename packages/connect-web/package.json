{
<<<<<<< HEAD
  "name": "@domino14/connect-web",
  "version": "0.3.1",
=======
  "name": "@bufbuild/connect-web",
  "version": "0.7.0",
>>>>>>> 35789691
  "license": "Apache-2.0",
  "repository": {
    "type": "git",
    "url": "https://github.com/bufbuild/connect-web.git",
    "directory": "packages/connect-web"
  },
  "sideEffects": false,
  "scripts": {
    "clean": "rm -rf ./dist/cjs/* ./dist/esm/* ./dist/types/*",
    "build": "npm run build:cjs && npm run build:esm+types",
    "build:cjs": "npx tsc --project tsconfig.json --module commonjs --outDir ./dist/cjs && echo >./dist/cjs/package.json '{\"type\":\"commonjs\"}'",
    "build:esm+types": "npx tsc --project tsconfig.json --module ES2015 --outDir ./dist/esm --declaration --declarationDir ./dist/types"
  },
  "main": "./dist/cjs/index.js",
  "type": "module",
  "types": "./dist/types/index.d.ts",
  "exports": {
    "import": "./dist/esm/index.js",
    "require": "./dist/cjs/index.js",
    "types": "./dist/types/index.d.ts"
  },
  "peerDependencies": {
    "@bufbuild/protobuf": "^1.0.0"
  },
  "files": [
    "dist/**/"
  ]
}<|MERGE_RESOLUTION|>--- conflicted
+++ resolved
@@ -1,36 +1,31 @@
 {
-<<<<<<< HEAD
-  "name": "@domino14/connect-web",
-  "version": "0.3.1",
-=======
-  "name": "@bufbuild/connect-web",
-  "version": "0.7.0",
->>>>>>> 35789691
-  "license": "Apache-2.0",
-  "repository": {
-    "type": "git",
-    "url": "https://github.com/bufbuild/connect-web.git",
-    "directory": "packages/connect-web"
-  },
-  "sideEffects": false,
-  "scripts": {
-    "clean": "rm -rf ./dist/cjs/* ./dist/esm/* ./dist/types/*",
-    "build": "npm run build:cjs && npm run build:esm+types",
-    "build:cjs": "npx tsc --project tsconfig.json --module commonjs --outDir ./dist/cjs && echo >./dist/cjs/package.json '{\"type\":\"commonjs\"}'",
-    "build:esm+types": "npx tsc --project tsconfig.json --module ES2015 --outDir ./dist/esm --declaration --declarationDir ./dist/types"
-  },
-  "main": "./dist/cjs/index.js",
-  "type": "module",
-  "types": "./dist/types/index.d.ts",
-  "exports": {
-    "import": "./dist/esm/index.js",
-    "require": "./dist/cjs/index.js",
-    "types": "./dist/types/index.d.ts"
-  },
-  "peerDependencies": {
-    "@bufbuild/protobuf": "^1.0.0"
-  },
-  "files": [
-    "dist/**/"
-  ]
+    "name": "@domino14/connect-web",
+    "version": "0.7.0",
+    "license": "Apache-2.0",
+    "repository": {
+        "type": "git",
+        "url": "https://github.com/bufbuild/connect-web.git",
+        "directory": "packages/connect-web"
+    },
+    "sideEffects": false,
+    "scripts": {
+        "clean": "rm -rf ./dist/cjs/* ./dist/esm/* ./dist/types/*",
+        "build": "npm run build:cjs && npm run build:esm+types",
+        "build:cjs": "npx tsc --project tsconfig.json --module commonjs --outDir ./dist/cjs && echo >./dist/cjs/package.json '{\"type\":\"commonjs\"}'",
+        "build:esm+types": "npx tsc --project tsconfig.json --module ES2015 --outDir ./dist/esm --declaration --declarationDir ./dist/types"
+    },
+    "main": "./dist/cjs/index.js",
+    "type": "module",
+    "types": "./dist/types/index.d.ts",
+    "exports": {
+        "import": "./dist/esm/index.js",
+        "require": "./dist/cjs/index.js",
+        "types": "./dist/types/index.d.ts"
+    },
+    "peerDependencies": {
+        "@bufbuild/protobuf": "^1.0.0"
+    },
+    "files": [
+        "dist/**/"
+    ]
 }