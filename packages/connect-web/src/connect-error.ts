// Copyright 2021-2023 Buf Technologies, Inc.
//
// Licensed under the Apache License, Version 2.0 (the "License");
// you may not use this file except in compliance with the License.
// You may obtain a copy of the License at
//
//      http://www.apache.org/licenses/LICENSE-2.0
//
// Unless required by applicable law or agreed to in writing, software
// distributed under the License is distributed on an "AS IS" BASIS,
// WITHOUT WARRANTIES OR CONDITIONS OF ANY KIND, either express or implied.
// See the License for the specific language governing permissions and
// limitations under the License.

import { Code, codeFromString, codeToString } from "./code.js";
import {
  Any,
  AnyMessage,
  createRegistry,
  IMessageTypeRegistry,
  JsonValue,
  Message,
  MessageType,
  proto3,
  protoBase64,
} from "@bufbuild/protobuf";

/**
 * ConnectError captures three pieces of information: a Code, an error
 * message, and an optional collection of arbitrary Protobuf messages called
 * "details".
 *
 * Because developer tools typically show just the error message, we prefix
 * it with the status code, so that the most important information is always
 * visible immediately.
 *
 * Error details are wrapped with google.protobuf.Any on the wire, so that
 * a server or middleware can attach arbitrary data to an error. Use the
 * function connectErrorDetails() to retrieve the details.
 */
export class ConnectError extends Error {
  /**
   * The Code for this error.
   */
  readonly code: Code;

  /**
   * A union of response headers and trailers associated with this error.
   */
  readonly metadata: Headers;

  /**
   * When an error is parsed from the wire, error details are stored in
   * this property. They can be retrieved using connectErrorDetails().
   */
  details: Pick<Any, "typeUrl" | "value">[];

  /**
   * The error message, but without a status code in front.
   *
   * For example, a new `ConnectError("hello", Code.NotFound)` will have
   * the message `[not found] hello`, and the rawMessage `hello`.
   */
  readonly rawMessage: string;

  override name = "ConnectError";

  /**
   * Create a new ConnectError. If no code is provided, code "unknown" is
   * used.
   */
  constructor(
    message: string,
    code: Code = Code.Unknown,
    metadata?: HeadersInit
  ) {
    super(createMessage(message, code));
    // see https://www.typescriptlang.org/docs/handbook/release-notes/typescript-2-2.html#example
    Object.setPrototypeOf(this, new.target.prototype);
    this.rawMessage = message;
    this.code = code;
    this.metadata = new Headers(metadata);
    this.details = [];
  }
}

/**
 * Retrieve error details from a ConnectError. On the wire, error details are
 * wrapped with google.protobuf.Any, so that a server or middleware can attach
 * arbitrary data to an error. This function decodes the array of error details
 * from the ConnectError object, and returns an array with the decoded
 * messages. Any decoding errors are ignored, and the detail will simply be
 * omitted from the list.
 */
export function connectErrorDetails<T extends Message<T>>(
  error: ConnectError,
  type: MessageType<T>
): T[];
export function connectErrorDetails(
  error: ConnectError,
  type: MessageType,
  ...moreTypes: MessageType[]
): AnyMessage[];
export function connectErrorDetails(
  error: ConnectError,
  registry: IMessageTypeRegistry
): AnyMessage[];
export function connectErrorDetails(
  error: ConnectError,
  typeOrRegistry: MessageType | IMessageTypeRegistry,
  ...moreTypes: MessageType[]
): AnyMessage[] {
  const typeRegistry =
    "typeName" in typeOrRegistry
      ? createRegistry(typeOrRegistry, ...moreTypes)
      : typeOrRegistry;
  const details: AnyMessage[] = [];
  for (const data of error.details) {
    try {
      const any = new Any(data);
      const message = any.unpack(typeRegistry);
      if (message) {
        details.push(message);
      }
    } catch (_) {
      //
    }
  }
  return details;
}

/**
 * Create an error message, prefixing the given code.
 */
function createMessage(message: string, code: Code) {
  return message.length
    ? `[${codeToString(code)}] ${message}`
    : `[${codeToString(code)}]`;
}

/**
 * Parse a Connect error from a JSON value.
 * Will return a ConnectError, but throw one in case the JSON is malformed.
 */
export function connectErrorFromJson(
  jsonValue: JsonValue,
  metadata?: HeadersInit
): ConnectError {
  if (
    typeof jsonValue !== "object" ||
    jsonValue == null ||
    Array.isArray(jsonValue) ||
    !("code" in jsonValue) ||
    typeof jsonValue.code !== "string"
  ) {
    throw newParseError(jsonValue);
  }
  const code = codeFromString(jsonValue.code);
  if (!code) {
    throw newParseError(jsonValue.code, ".code");
  }
  let message = jsonValue.message;
  if (message != null && typeof message !== "string") {
    throw newParseError(jsonValue.code, ".message");
  }
<<<<<<< HEAD
  if (!message) {
    message = jsonValue.msg;
    if (message != null && typeof message !== "string") {
      throw newParseError(jsonValue.code, ".msg");
    }
  }
  const error = new ConnectError(message ?? "", code, undefined, metadata);
=======
  const error = new ConnectError(message ?? "", code, metadata);
>>>>>>> 35789691
  if ("details" in jsonValue && Array.isArray(jsonValue.details)) {
    for (const detail of jsonValue.details) {
      if (
        detail === null ||
        typeof detail != "object" ||
        Array.isArray(detail) ||
        typeof detail.type != "string" ||
        typeof detail.value != "string"
      ) {
        throw newParseError(detail, `.details`);
      }
      try {
        error.details.push({
          typeUrl: "type.googleapis.com/" + detail.type,
          value: protoBase64.dec(detail.value),
        });
      } catch (e) {
        throw newParseError(e, `.details`, false);
      }
    }
  }
  return error;
}

/**
 * Convert any value - typically a caught error into a ConnectError,
 * following these rules:
 * - If the value is already a ConnectError, return it as is.
 * - If the value is an AbortError from the fetch API, return the message
 *   of the AbortError with code Canceled.
 * - For other Errors, return the Errors message with code Unknown by default.
 * - For other values, return the values String representation as a message,
 *   with the code Unknown by default.
 */
export function connectErrorFromReason(
  reason: unknown,
  code = Code.Unknown
): ConnectError {
  if (reason instanceof ConnectError) {
    return reason;
  }
  if (reason instanceof Error) {
    if (reason.name == "AbortError") {
      // Fetch requests can only be canceled with an AbortController.
      // We detect that condition by looking at the name of the raised
      // error object, and translate to the appropriate status code.
      return new ConnectError(reason.message, Code.Canceled);
    }
    return new ConnectError(reason.message);
  }
  return new ConnectError(String(reason), code);
}

/**
 * newParseError() is an internal utility to create a ConnectError while
 * parsing a Connect EndStreamResponse or a Connect Error from the wire.
 */
export function newParseError(
  error: unknown,
  property: string,
  json: false
): ConnectError;
export function newParseError(
  value: JsonValue,
  property?: string,
  json?: true
): ConnectError;
export function newParseError(
  valueOrError: JsonValue | unknown,
  property?: string,
  json?: boolean
): ConnectError {
  let d: string;
  if (json ?? true) {
    d = proto3.json.debug(valueOrError as JsonValue);
  } else {
    property = "";
    d =
      valueOrError instanceof Error
        ? valueOrError.message
        : String(valueOrError);
  }
  return new ConnectError(
    `cannot decode ConnectError${property ?? ""} from JSON: ${d}`,
    Code.Internal
  );
}<|MERGE_RESOLUTION|>--- conflicted
+++ resolved
@@ -163,17 +163,14 @@
   if (message != null && typeof message !== "string") {
     throw newParseError(jsonValue.code, ".message");
   }
-<<<<<<< HEAD
-  if (!message) {
+  if (message == null) {
     message = jsonValue.msg;
     if (message != null && typeof message !== "string") {
       throw newParseError(jsonValue.code, ".msg");
     }
   }
-  const error = new ConnectError(message ?? "", code, undefined, metadata);
-=======
   const error = new ConnectError(message ?? "", code, metadata);
->>>>>>> 35789691
+
   if ("details" in jsonValue && Array.isArray(jsonValue.details)) {
     for (const detail of jsonValue.details) {
       if (
